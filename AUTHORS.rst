<<<<<<< HEAD
Transmeta was created initially by Yaco Systems, originally for Turismo Andaluz.
=======
Neue-Transmeta is fork of transmeta which was created at Yaco Systems, originally for Turismo Andaluz.
>>>>>>> 7f857e30

Neue-Transmeta authors are:

<<<<<<< HEAD
  * Ernesto Revilla <ernesto.revilla@gmail.com>
=======
>>>>>>> 7f857e30
  * Mohi Beyki <mohibeyki@gmail.com>
  * Marc Garcia <garcia.marc@gmail.com>
  * Manuel Saelices <msaelices@yaco.es>
  * Pablo Martin <goinnn@gmail.com><|MERGE_RESOLUTION|>--- conflicted
+++ resolved
@@ -1,16 +1,9 @@
-<<<<<<< HEAD
 Transmeta was created initially by Yaco Systems, originally for Turismo Andaluz.
-=======
-Neue-Transmeta is fork of transmeta which was created at Yaco Systems, originally for Turismo Andaluz.
->>>>>>> 7f857e30
 
-Neue-Transmeta authors are:
+Transmeta authors are:
 
-<<<<<<< HEAD
+  * Mohi Beyki <mohibeyki@gmail.com>
   * Ernesto Revilla <ernesto.revilla@gmail.com>
-=======
->>>>>>> 7f857e30
-  * Mohi Beyki <mohibeyki@gmail.com>
   * Marc Garcia <garcia.marc@gmail.com>
   * Manuel Saelices <msaelices@yaco.es>
   * Pablo Martin <goinnn@gmail.com>